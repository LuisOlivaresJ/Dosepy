--- conflicted
+++ resolved
@@ -1,463 +1,409 @@
-# *Dosepy*
-
-[ReadTheDocs Documentation](https://dosepy.readthedocs.io/en/latest/intro.html)
-
-*Dosepy* es un paquete de código escrito en Python para la comparación mediante índice gamma de dos distribuciones de dosis, 2-dimensional. Adicionalmente, se cuenta con una herramienta para realizar dosimetría con película radiocrómica.<br/>
-
-El formato de los archivos que contengan la distribución de dosis puede ser DICOM (.dmc) o CVS. Para la película se requiere un formato TIFF.<br/>
-
-> **Condiciones de uso.** Toda persona tiene acceso a la lectura y uso del código con fines académicos o de enseñanza. Sin embargo, para el uso clínico del programa se requiere contar con una licencia (disponible próximamente), conocida como “Acuerdo de licencia de usuario final” (EULA, por sus siglas en inglés), así como contratos que garanticen el cumplimiento de la legislación de cada país.<br/>  
-
-Para mayor información contactar al correo electrónico dosepy@gmail.com. 
-
-Derechos Reservados (c) Luis Alfonso Olivares Jimenez 2021
-
-## Documentación
-
-Para la instalación, correr ejemplos de prueba y aprender sobre el programa Dosepy, [visita la Documentación](https://dosepy.readthedocs.io/en/latest/intro.html) en Read The Docs.
-
-## Métodos de comparación
-
-### Comparación por índice gamma
-La comparación de dos distribuciones puede realizarse mediante la prueba del índice gamma 2-dimensional de acuerdo a la definición dada por [Low D. A.](https://doi.org/10.1118/1.598248) así como algunas recomendaciones del [TG-218]( https://doi.org/10.1002/mp.12810) de la AAPM:
-
-* El criterio de aceptación para la diferencia en dosis puede ser seleccionado en modo absoluto (en Gy) o en modo relativo (en %).
-  * En modo relativo, el porcentaje puede interpretarse con respecto al máximo de la distribución de dosis a evaluar (normalización global), o con respecto a la dosis local en la distribución de referencia (normalización local); según la selección del usuario.
-* El umbral de dosis puede ser ajustado por el usuario.
-* La distribución de referencia puede ser seleccionada por el usuario.
-* Se permite definir un radio de búsqueda como proceso de optimización para el cálculo.
-* Es posible utilizar el percentil 99.1 de la distribución de dosis como una aproximación del valor máximo. Esto permite evitar la posible inclusión de artefactos o errores en posiciones puntuales de la distribución (de utilidad por ejemplo cuando se utiliza película radiocrómica).
-* No se realiza interpolación entre puntos.
-
-**Proceso de una primera validación del algoritmo gamma**<br/>
-
-[Resumen](https://github.com/LuisOlivaresJ/Dosepy/blob/2bf579e6c33c347ef8f0cdd6f4ee7534798f0d13/docs/assets/validation.pdf)<br/>
-La validación del algoritmo para la prueba del índice gamma se realizó mediante la comparación de resultados contra los softwares DoseLab 4.11 y VeriSoft 7.1.0.199. Dicho trabajo se presentó en el 7mo Congreso de la Federación Mexicana de Organizaiones de Física Médica en el año 2021 [(Video)](https://youtu.be/HM4qkYGzNFc).
-
-**¡Consideraciones!**
-
-* Ambas distribuciones deben tener las mismas dimensiones físicas y resolución espacial (mismo número de filas y columnas).
-* Las distribuciones deben de  encontrarse registradas, es decir, la coordenada espacial de un punto en la distribución de referencia debe ser igual a la coordenada del mismo punto en la distribución a evaluar.<br/>
-
-En caso contrario, *Dosepy* dispone de algunas funciones para cumplir con lo anterior.
-
-## Instalación
-**En Linux**<br/>
-El método más sencillo para instalar Dosepy es escribiendo en una terminal:
-```bash
-pip install Dosepy
-```
-**En Windows**<br/>
-Previo a la instalación de Dosepy, es necesario contar con un administrador de paquetes. Para quienes no estén familiarizados con los paquetes Python, se recomienda utilizar la plataforma [ANACONDA](https://www.anaconda.com/products/individual).
-Una vez que se ha instalado ANACONDA, abrir el inicio de Windows y buscar *Anaconda Prompt*. Dentro de la terminal (ventana con fondo negro), seguir la indicación descrita para Linux (párrafo anterior).
-
-### Versión Beta
-Dosepy se encuentra en una versión beta, especificada por el formato 0.X.X. Lo anterior implica que en la práctica, un código que utiliza el paquete Dosepy en una versión, pudiera no ser ejecutado en una versión posterior.  La versión estable será publicada con el formato 1.X.X.<br/>
-Para mantener actualizado el paquete Dosepy, utilizar [pip](https://pip.pypa.io/en/stable/):
-```bash
-pip install --upgrade Dosepy
-```
-
-### Ejemplos
- 
-**Ejemplo con interfaz gráfica**
-
-Para utilizar *Dosepy* con una interfaz gráfica , abrimos una terminal (o Anaconda Prompt en el caso de Windows) y escribimos el comando **python**:
-
-```bash
-python
-```
-Posteriormente, escribimos:
-
-```python
-import Dosepy.GUI
-```
-
-**Uso de un Notebook**
-
-Para aprender a utilizar todas las herramientas de *Dosepy* se recomienda el uso de un Notebook del entorno [Jupyter](https://jupyter.org/). [*Aquí*](Notebook.md) puedes consultar una guía para ello.
-
-### Importación de archivo en formato csv
-La importación de la distribución de referencia puede realizarse sólo si el archivos se encuentra en formato .csv (valores separados por comas). Adicionalmente:
-* El archivo deberá contener sólo los valores de dosis.
-* Toda información adicional deberá estar precedida con el carácter "#". Ello indicará que todos los caracteres que se encuentren en la misma linea después de "#" debe de ser ignorados por Dosepy.
-* La unidad para la dosis deberá ser el Gray (Gy).
-
-### Importación de archivo en formato dcm
-La distribución a evaluar puede importarse en un archivo con formato .csv o en formato .dcm (archivo DICOM). Si el formato es DICOM:
-* Deberá contener sólo un plano de dosis.
-* La resolución espacial debe ser igual en cada dimensión.
-* La unidad para la dosis deberá ser el Gray (Gy).
-
-## Ejemplo utilizando una terminal
-En *Dosepy*, una distribución de dosis es representada como un objeto de la [clase](https://docs.python.org/es/3/tutorial/classes.html) **Dose** del paquete *Dosepy*. Para crear el objeto son necesarios dos argumentos: las dosis de la distribución en formato [ndarray](https://numpy.org/doc/stable/reference/index.html#module-numpy) y la resolución espacial dada por la distancia (en milímetros) entre dos puntos consecutivos.
-Para utilizar *Dosepy*, abrimos una terminal (o Anaconda Prompt en el caso de Windows) y escribimos el comando python:
-
-```bash
-python
-```
-
-Dentro de Python, escribimos el siguiente código de prueba:
-
-```python
-import numpy as np
-import Dosepy.dose as dp
-
-a = np.zeros((10,10)) + 96   # Matrices de prueba
-b = np.zeros((10,10)) + 100  
-
-D_ref = dp.Dose(a, 1)   # Se crea la distribución de referencia
-D_eval = dp.Dose(b, 1)  # Se crea la distribución a evaluar
-```
-
-La comparación gamma entre dos distribuciones de dosis se realiza mediante el método *gamma2D*. Como argumentos se requiere:
-* La distribución de dosis de referencia
-* El porcentaje para la diferencia en dosis de tolerancia
-* La distancia de tolerancia o criterio DTA en mm.
-
-```python
-#   Llamamos al método gamma2D, con criterio 3 %, 1 mm.
-gamma_distribution, pass_rate = D_eval.gamma2D(D_ref, dose_t = 3, dist_t = 1)
-print(pass_rate)
-```
-
-## Datos en formato CSV, usando un umbral de dosis
-
-Es posible cargar archivos de datos en fromato CSV (comma separate values) mediante la función *from_csv* del paquete Dosepy.
-Para descartar filas dentro del archivo, utilizar el caracter # al inicio de cada fila (inicio de un comentario).
-```python
-import Dosepy.dose as dp
-import matplotlib.pyplot as plt
-
-#   Cargamos los archivos "D_TPS.csv" y "D_FILM.csv", ambos con 1.0 milímetro de espacio entre un punto y otro.
-#   (Los archivos de ejemplo .csv se encuentran dentro del paquete Dosepy, en la carpeta src/Dosepy/data/)
-D_eval = dp.from_csv("D_TPS.csv", PixelSpacing = 1)
-D_ref = dp.from_csv("D_FILM.csv", PixelSpacing = 1)
-
-#   Llamamos al método gamma2D, con criterio 3 %, 2 mm, descartando puntos con dosis por debajo del 10 %.
-g, pass_rate = D_eval.gamma2D(D_ref, dose_t = 3, dist_t = 2, dose_tresh = 10)
-
-#   Imprimimos el resultado
-print(f'El índice de aprobación es: {pass_rate:.1f} %')
-plt.imshow(g, vmax = 1.4)
-plt.show()
-
-#El índice de aprobación es: 98.9 %
-
-```
-## Datos en formato DICOM y modo de dosis absoluto
-
-Importación de un archivo de dosis en formato DICOM
-
-*Consideraciones*
-
-* La distribución de dosis en el archivo DICOM debe contener solo dos dimensiones (2D).
-* El espacio entre dos puntos (pixeles) debe de ser igual en ambas dimensiones.
-* No se hace uso de las coordenadas dadas en el archivo DICOM. Ver primera consideración en el apartado Gamma index.
-
-```python
-import Dosepy.dose as dp
-
-#   Cargamos los archivos "RD_file.dcm" y "D_FILM_2mm.csv", ambos con 2 milímetro de espacio entre un punto y otro.
-D_eval = dp.from_dicom("RD_file.dcm")
-D_ref = dp.from_csv("D_FILM_2mm.csv", PixelSpacing = 2)
-
-#   Llamamos al método gamma2D, con criterio de 0.5 Gy para la diferencia en dosis y 3 mm para la diferencia en distancia.
-g, pass_rate = D_eval.gamma2D(D_ref, 0.5, 3, dose_t_Gy = True)
-
-#   Imprimimos el resultado
-print(pass_rate)
-
-```
-
-# Documentación
-```
-Dosepy.dose.Dose(data, resolution)
-  Clase para la representación de una distribución de dosis absorbida.
-  Regresa un objeto Dose que contiene la distribución de dosis y la resolución espacial.
-
-Parameters:
-           data : numpy.ndarray
-                Arreglo o matriz de datos. Cada valor numérico representa la dosis absorbida en un punto en el espacio.
-
-           resolution : float
-                Resolución espacial dada como la distancia física (en milímetros) entre dos puntos consecutivos.
-
-Dose methods
-
-Dose.gamma2D(
-  D_reference,
-  dose_t = 3,
-  dist_t = 3,
-  dose_tresh = 10,
-  dose_t_Gy = False,
-  local_norm = False,
-  mask_radius = 10,
-  max_as_percentile = True
-  )
-
-Cálculo del índice gamma contra una distribución de referencia.
-Se obtiene una matriz que representa los índices gamma en cada posición de la distribución de dosis, así como el índice de aprobación
-definido como el porcentaje de valores gamma que son menor o igual a 1.
-Consideraciones:
-Se asume el registro de las distribuciones de dosis, es decir, que la coordenada espacial de un punto en la distribución de referencia
-es igual a la coordenada del mismo punto en la distribución a evaluar.
-
-Parámetros
-----------
-D_reference : Objeto Dose
-    Distribución de dosis de referencia contra la cual se realizará la comparación.
-    El número de filas y columnas debe de ser igual a la distribución a evaluar (self.array).
-    Lo anterior implica que las dimesiones espaciales de las distribuciones deben de ser iguales.
-
-dose_t : float, default = 3
-    Tolerancia para la diferencia en dosis.
-    Este valor puede interpretarse de 3 formas diferentes según los parámetros dose_t_Gy,
-    local_norm y max_as_percentil, los cuales se describen más adelante.
-
-dist_t : float, default = 3
-    Tolerancia para la distancia, en milímetros (criterio DTA [1]).
-
-dose_tresh : float, default = 10
-    Umbral de dosis, en porcentaje (0 a 100) con respecto a la dosis máxima de la 
-    distribución de referencia (o al percentil 99 si max_as_percentile = TRUE). 
-    Todo punto en la distribución de dosis con un valor menor al umbral
-    de dosis, es excluido del análisis.
-    
-dose_t_Gy : bool, default: False
-    Si el argumento es True, entonces "dose_t" (la dosis de tolerancia) se interpreta como un valor fijo y absoluto en Gray [Gy].
-    Si el argumento es False (default), "dose_t" se interpreta como un porcentaje.
-
-local_norm : bool, default: False
-    Si el argumento es True (normalización local), el porcentaje de dosis de tolerancia "dose_t" se interpreta con respecto a la dosis local
-    en cada punto de la distribución de referencia.
-    Si el argumento es False (normalización global), el porcentaje de dosis de tolerancia "dose_t" se interpreta con respecto al máximo de la distribución a evaluar.
-    Notas:
-        1.- Los argumentos dose_t_Gy y local_norm NO deben ser seleccionados como True de forma simultánea.
-        2.- Si se desea utilizar directamente el máximo de la distirbución, utilizar el parámetro max_as_percentile = False (ver explicación mas adelante).
-
-mask_radius : float, default: 10
-    Distancia física en milímetros que se utiliza para acotar el cálculo con posiciones que estén dentro de una vecindad dada por mask_radius.
-
-    Para lo anterior, se genera un área de busqueda cuadrada o "máscara" aldrededor de cada punto o posición en la distribución de referencia.
-    El uso de esta máscara permite reducir el tiempo de cálculo debido al siguiente proceso:
-        Por cada punto en la distribución de referencia, el cálculo de la función Gamma se realiza solamente
-        con aquellos puntos o posiciones de la distribución a evaluar que se encuentren a una distancia relativa
-        menor o igual a mask_radius, es decir, con los puntos que están dentro de la vecindad dada por mask_radius.
-        La longitud de uno de los lados de la máscara cuadrada es de 2*mask_radius + 1.
-    Por otro lado, si se prefiere comparar con todos los puntos de la distribución a evaluar, es suficiente con ingresar
-    una distancia mayor a las dimensiones de la distribución de dosis (por ejemplo mask_radius = 1000).
-
-max_as_percentile : bool, default: True
-    -> Si el argumento es True, se utiliza el percentil 99 como una aproximación del valor máximo de la
-        distribución de dosis. Lo anterior permite excluir artefactos o errores en posiciones puntuales
-        (de utilidad por ejemplo cuando se utiliza película radiocrómica o etiquetas puntuales en la distribución).
-    -> Si el argumento es False, se utiliza directamente el valor máximo de la distribución a evaluar.
-
-Retorno
-----------
-ndarray :
-    Array, o matriz bidimensional con la distribución de índices gamma.
-
-float :
-    Índice de aprobación. Se calcula como el porcentaje de valores gamma <= 1, sin incluir las posiciones
-    en donde la dosis es menor al umbral de dosis.
-
-Consideraciones
-----------
-      Es posible utilizar el percentil 99.1 de la distribución de dosis como una aproximación del valor máximo.
-      Esto permite evitar la posible inclusión de artefactos o errores en posiciones puntuales de la distribución
-      (de utilidad por ejemplo cuando se utiliza película radiocrómica o etiquetas puntuales en la distribución).
-
-      Se asume que ambas distribuciones a evaluar representan exactamente las mismas dimensiones físicas, y las posiciones
-      espaciales para cada punto conciden entre ellas, es decir, las imagenes de cada distribución están registradas.
-
-      No se realiza interpolación entre puntos.
-
-
-
-```
-
-Funciones
-```
-
-Dosepy.dose.from_csv(file_name, PixelSpacing)
-
-    Importación de un archivo de dosis en formato CSV (Comma separated values).
-    Dentro del archivo .csv, utilizar el caracter # al inicio de una fila para
-    que sea descartada (inicio de un comentario).
-
-    Parameters
-    -----------
-    file_name : str
-        Nombre del archivo en formato string
-
-    PixelSpacing : float
-        Distancia entre dos puntos consecutivos, en milímetros
-
-    Return
-    --------
-    Dosepy.dose.Dose
-        Objeto Dose del paquete Dosepy que representa a la distribución de dosis.
-
-
-
-Dosepy.dose.from_dicom(file_name)
-
-    Importación de un archivo de dosis en formato DICOM
-
-    Parameters
-    -----------
-    file_name : str
-        Nombre del archivo en formato string
-
-    Return
-    --------
-    Dosepy.dose.Dose
-        Objeto Dose del paquete Dosepy que representa a la distribución de dosis
-
-    Consideraciones
-    ----------------
-        La distribución de dosis en el archivo DICOM debe contener solo dos dimensiones.
-        La resolución espacial debe de ser igual en ambas dimensiones.
-        No se utilizan las coordenadas dadas en el archivo DICOM. Ver segunda consideración en la nota del método gamma2D de la clase Dose.
-
-
-
-Dosepy.tools.resol.equalize(array, resol_array, resol_ref)
-    """
-    Función que permite reducir el número de filas y columnas de una matriz (array) para igualar su resolución espacial (mm/punto) con respecto a una resolución de referencia.
-    Para lo anterior, se calcula un promedio de varios puntos y se asigna a un nuevo punto con una mayor dimensión espacial.
-
-    Parameters:
-    -----------
-    array: ndarray
-        Matriz a la que se le requiere reducir el tamaño.
-
-    resol_array: float
-        Resolución espacial de la matriz, en milímetros por punto.
-
-    resol_ref: float
-        Resolución espacial de referencia, en milímetros por punto.
-
-    Return:
-  	-------
-    array: ndarray
-  			Matriz reducida en su número de filas y columnas.
-
-    Ejemplo:
-    --------
-
-    Sean A y B dos matrices de tamaño (2362 x 2362) y (256 x 256), con
-    resolución espacial de 0.0847 mm/punto y 0.7812 mm/punto, respectivamente.
-
-    La dimensión espacial de la matriz A es de 200.06 mm
-    (2362 puntos * 0.0847 mm/punto = 200.06 mm)
-    La dimensión espacial de la matriz B es de 199.99 mm.
-    (256 puntos * 0.7812 mm/punto = 199.99 mm)
-
-    Para reducir el tamaño de la matriz A e igualarla al tamaño de la
-    matriz B, se utiliza la función equalize:
-
-        import Dosepy.tools.resol as resol
-        import numpy as np
-
-        A = np.zeros( (2362, 2362) )
-
-        C = resol.equalize(A, 0.0847, 0.7812)
-        C.shape
-        # (256, 256)
-
-
-    """
-```
-
-**Presentación en eventos científicos**
-
-* (2021) 7mo Congreso de la Federación Mexicana de Organizaiones de Física Médica, "Desarrollo y validación de un software de código abierto para la comparación de distribuciones de dosis usadas en radioterapia" [(Video disponible)](https://youtu.be/HM4qkYGzNFc)
-
-# Advertencia
-El correcto funcionamiento del paquete se está evaluado y actualizado constantemente. Sin embargo, no se tiene garantía de que el código del paquete esté libre de errores o bugs. El usuario es el único responsable por utilizar *Dosepy*.
-
-# Licencia
-
-PROPRIETARY LICENSE
-
-Derechos Reservados (c) Luis Alfonso Olivares Jimenez 2021
-03-2021-093012460400-01
-
-CONDICIONES
-
-Toda persona tiene acceso al código solamente con fines académicos o de enseñanza. Cualquier otro uso del código DOSEPY
-requiere de una licencia para su uso particular, conocida como "Acuerdo de licencia de usuario final" (EULA, por sus siglas en inglés).
-
-El código o software derivado, tales como arreglos, compendios, ampliaciones, traducciones, adaptaciones,
-paráfrasis, compilaciones, colecciones y transformaciones del software DOSEPY, podrán ser explotadas
-cuando hayan sido autorizadas por el titular del derecho patrimonial sobre la obra DOSEPY,
-previo consentimiento del titular del derecho moral, en los casos previstos en la Fracción III
-del Artículo 21 de la Ley Federal del Derecho de Autor.
-
-GARANTÍA
-
-<<<<<<< HEAD
-El software Dosepy se ofrece sin ninguna garantía de cualquier tipo. Su uso es responsabilidad del usuario.
-
-=======
-El software Dosepy se ofrece sin ninguna garantía de cualquier tipo. Su uso es responsabilidad del usuario.
-
-# Historia
-01-05-2019<br/>
-  * *Dosepy* fue escrito por primera vez como parte de un desarrollo de [tesis](https://tesiunam.dgb.unam.mx/F/8V8RPCG2P1P85AN4XJ33LCS6CRT3NEL72J8IQQYUAKMESPGRGS-06398?func=find-b&local_base=TES01&request=Luis+Alfonso+Olivares+Jimenez&find_code=WRD&adjacent=N&filter_code_2=WYR&filter_request_2=&filter_code_3=WYR&filter_request_3=) a nivel de Maestría en el año 2019, con el objetivo de comparar y evaluar distribuciones de dosis en radioterapia. Para ello se emplearon diferentes herramientas como perfiles, evaluación gamma e histogramas dosis volumen. La medición de las distribuciones de dosis se realizó con película radiocrómica EBT3.
-
-28-06-2021  Versión 0.0.1<br/>
-  * *Dosepy* se incorpora al índice de paquetes python [PyPi](https://pypi.org/)
-
-01-07-2021  Versión 0.0.3<br/>
-  * Se agregan las funciones from_csv y from_dicom para la lectura de datos.
-
-16-07-2021  Versión 0.0.4<br/>
-  * Se modifica el formato para el parámetro resolution. Se agregas indicaciones más detalladas para la instalación del paquete *Dosepy*
-
-24-07-2021  Versión 0.0.8<br/>
-  * Se agrega la posibilidad de usar una interfaz gráfica
-
-03-08-2021  Versión 0.1.0<br/>
-  * Se agrega una página web con instrucciones y documentación para el uso del paquete Dosepy.
-
-12-08-2021  Versión 0.1.1<br/>
-  * Se agrega la carpeta tools junto con la función *equalize* del modulo resol, para modificar la resolución espacial de una distribución e igualarla a una de referencia.
-
-01-09-2021  Versión 0.2.1<br/>
-  * Se agrega el menú "Herramientas" dentro de la interfaz gráfica para la dosimetría con película radiocrómica.
-
-30-10-2021 Versión 0.2.2<br/>
-  * Se agrega el menú "Ayuda" para mostrar la versión y un link para la Documentación
-
-29-10-2021 Versión 0.2.3<br/>
-  * Se modifica la LICENCIA por derechos de autor. Se agrega video de presentación en congreso.
-
-27-07-2022 Versión 0.3.0<br/>
-  * Se agrega un resumen del trabajo de validación del software. Se requiere de un password para utilizar el software.
-
-24-10-2022 Versión 0.3.1<br/>
-  * Se actualiza la licencia. Se facilita la instalación al agregarse automáticamente las dependencias como numpy, matplotlib, etc. Se agrega información del tamaño de las distribuciones de dosis cuando se comparan matrices con diferentes dimensiones. Al guardar una distribución de dosis, se resuelve el error de generarse el nombre del archivo con doble formato (por ejemplo file.csv.csv). Se mejora el ingreso del parámetro "Ref." para ejecutar cambio de resolución solo cuando el valor ingresado por el usuario es un número flotante.
-
-04-11-2022 Versión 0.3.2<br/>
-* Se inhabilita como primera opción el botón para abrir la distribución de dosis a evaluar. Se inhabilita el botón para calcular la distribución gamma si los parámetros ingresados por el usuario no son valores numéricos. Lo anterior para evitar un error de ejecución. 
-
-14-01-2023 Versión 0.3.3-5<br/>
-* Se modifican los nombres de los archivos y las clases para facilitar el mantenimiento del paquete. Se agrega guía de uso con Jupyter-Notebook.
-
-09-02-2023 Versión 0.3.6<br/>
-* Se modifica el algoritmo de dosimetría con película. Se agrega Notebook para dosimetría con película. En la evaluación gamma, se habilita la opción para definir la dosis máxima como el percentil 99.1 de la distribución de dosis a evaluar. Se agrega información referente al uso no clínico del software Dosepy.
-
-11-03-2023 Versión 0.3.7<br/>
-* Se resuelve [error](https://github.com/LuisOlivaresJ/Dosepy/issues/32) de ejecución con archivos de prueba. Se define una vecindad de 2 cm x 2 cm para reducir el tiempo de cálculo para el índice gamma. En la [página principal](https://luisolivaresj.github.io/Dosepy/) de Dosepy, se muestra la validación para la dosimetría con película al medir los factores de campo de un haz 6FFF.
-
-04-2023 Versión 0.4.0<br/>
-* On the GUI, dose objects are created after loading. 
-* When a csv file is open, a new window shows to ask for resolution.
-* Quality control tests for new versions or post installation acceptance.
-* TODO Se agrega el paquete [relative_dose_1d](https://github.com/LuisOlivaresJ/relative_dose_1d) para calcular la diferencia e índice gamma 1-dimensional de los perfiles. 
-* TODO Al mostrar la distribución de dosis y los perfiles, las etiquetas (labels) de la gráfica muestran la dimensión espacial en milímetros y no en puntos.
->>>>>>> d03215f2
+# *Dosepy*
+
+[ReadTheDocs Documentation](https://dosepy.readthedocs.io/en/latest/intro.html)
+
+*Dosepy* es un paquete de código escrito en Python para la comparación mediante índice gamma de dos distribuciones de dosis, 2-dimensional. Adicionalmente, se cuenta con una herramienta para realizar dosimetría con película radiocrómica.<br/>
+
+El formato de los archivos que contengan la distribución de dosis puede ser DICOM (.dmc) o CVS. Para la película se requiere un formato TIFF.<br/>
+
+> **Condiciones de uso.** Toda persona tiene acceso a la lectura y uso del código con fines académicos o de enseñanza. Sin embargo, para el uso clínico del programa se requiere contar con una licencia (disponible próximamente), conocida como “Acuerdo de licencia de usuario final” (EULA, por sus siglas en inglés), así como contratos que garanticen el cumplimiento de la legislación de cada país.<br/>  
+
+Para mayor información contactar al correo electrónico dosepy@gmail.com. 
+
+Derechos Reservados (c) Luis Alfonso Olivares Jimenez 2021
+
+## Documentación
+
+Para la instalación, correr ejemplos de prueba y aprender sobre el programa Dosepy, [visita la Documentación](https://dosepy.readthedocs.io/en/latest/intro.html) en Read The Docs.
+
+## Métodos de comparación
+
+### Comparación por índice gamma
+La comparación de dos distribuciones puede realizarse mediante la prueba del índice gamma 2-dimensional de acuerdo a la definición dada por [Low D. A.](https://doi.org/10.1118/1.598248) así como algunas recomendaciones del [TG-218]( https://doi.org/10.1002/mp.12810) de la AAPM:
+
+* El criterio de aceptación para la diferencia en dosis puede ser seleccionado en modo absoluto (en Gy) o en modo relativo (en %).
+  * En modo relativo, el porcentaje puede interpretarse con respecto al máximo de la distribución de dosis a evaluar (normalización global), o con respecto a la dosis local en la distribución de referencia (normalización local); según la selección del usuario.
+* El umbral de dosis puede ser ajustado por el usuario.
+* La distribución de referencia puede ser seleccionada por el usuario.
+* Se permite definir un radio de búsqueda como proceso de optimización para el cálculo.
+* Es posible utilizar el percentil 99.1 de la distribución de dosis como una aproximación del valor máximo. Esto permite evitar la posible inclusión de artefactos o errores en posiciones puntuales de la distribución (de utilidad por ejemplo cuando se utiliza película radiocrómica).
+* No se realiza interpolación entre puntos.
+
+**Proceso de una primera validación del algoritmo gamma**<br/>
+
+[Resumen](https://github.com/LuisOlivaresJ/Dosepy/blob/2bf579e6c33c347ef8f0cdd6f4ee7534798f0d13/docs/assets/validation.pdf)<br/>
+La validación del algoritmo para la prueba del índice gamma se realizó mediante la comparación de resultados contra los softwares DoseLab 4.11 y VeriSoft 7.1.0.199. Dicho trabajo se presentó en el 7mo Congreso de la Federación Mexicana de Organizaiones de Física Médica en el año 2021 [(Video)](https://youtu.be/HM4qkYGzNFc).
+
+**¡Consideraciones!**
+
+* Ambas distribuciones deben tener las mismas dimensiones físicas y resolución espacial (mismo número de filas y columnas).
+* Las distribuciones deben de  encontrarse registradas, es decir, la coordenada espacial de un punto en la distribución de referencia debe ser igual a la coordenada del mismo punto en la distribución a evaluar.<br/>
+
+En caso contrario, *Dosepy* dispone de algunas funciones para cumplir con lo anterior.
+
+## Instalación
+**En Linux**<br/>
+El método más sencillo para instalar Dosepy es escribiendo en una terminal:
+```bash
+pip install Dosepy
+```
+**En Windows**<br/>
+Previo a la instalación de Dosepy, es necesario contar con un administrador de paquetes. Para quienes no estén familiarizados con los paquetes Python, se recomienda utilizar la plataforma [ANACONDA](https://www.anaconda.com/products/individual).
+Una vez que se ha instalado ANACONDA, abrir el inicio de Windows y buscar *Anaconda Prompt*. Dentro de la terminal (ventana con fondo negro), seguir la indicación descrita para Linux (párrafo anterior).
+
+### Versión Beta
+Dosepy se encuentra en una versión beta, especificada por el formato 0.X.X. Lo anterior implica que en la práctica, un código que utiliza el paquete Dosepy en una versión, pudiera no ser ejecutado en una versión posterior.  La versión estable será publicada con el formato 1.X.X.<br/>
+Para mantener actualizado el paquete Dosepy, utilizar [pip](https://pip.pypa.io/en/stable/):
+```bash
+pip install --upgrade Dosepy
+```
+
+### Ejemplos
+ 
+**Ejemplo con interfaz gráfica**
+
+Para utilizar *Dosepy* con una interfaz gráfica , abrimos una terminal (o Anaconda Prompt en el caso de Windows) y escribimos el comando **python**:
+
+```bash
+python
+```
+Posteriormente, escribimos:
+
+```python
+import Dosepy.GUI
+```
+
+**Uso de un Notebook**
+
+Para aprender a utilizar todas las herramientas de *Dosepy* se recomienda el uso de un Notebook del entorno [Jupyter](https://jupyter.org/). [*Aquí*](Notebook.md) puedes consultar una guía para ello.
+
+### Importación de archivo en formato csv
+La importación de la distribución de referencia puede realizarse sólo si el archivos se encuentra en formato .csv (valores separados por comas). Adicionalmente:
+* El archivo deberá contener sólo los valores de dosis.
+* Toda información adicional deberá estar precedida con el carácter "#". Ello indicará que todos los caracteres que se encuentren en la misma linea después de "#" debe de ser ignorados por Dosepy.
+* La unidad para la dosis deberá ser el Gray (Gy).
+
+### Importación de archivo en formato dcm
+La distribución a evaluar puede importarse en un archivo con formato .csv o en formato .dcm (archivo DICOM). Si el formato es DICOM:
+* Deberá contener sólo un plano de dosis.
+* La resolución espacial debe ser igual en cada dimensión.
+* La unidad para la dosis deberá ser el Gray (Gy).
+
+## Ejemplo utilizando una terminal
+En *Dosepy*, una distribución de dosis es representada como un objeto de la [clase](https://docs.python.org/es/3/tutorial/classes.html) **Dose** del paquete *Dosepy*. Para crear el objeto son necesarios dos argumentos: las dosis de la distribución en formato [ndarray](https://numpy.org/doc/stable/reference/index.html#module-numpy) y la resolución espacial dada por la distancia (en milímetros) entre dos puntos consecutivos.
+Para utilizar *Dosepy*, abrimos una terminal (o Anaconda Prompt en el caso de Windows) y escribimos el comando python:
+
+```bash
+python
+```
+
+Dentro de Python, escribimos el siguiente código de prueba:
+
+```python
+import numpy as np
+import Dosepy.dose as dp
+
+a = np.zeros((10,10)) + 96   # Matrices de prueba
+b = np.zeros((10,10)) + 100  
+
+D_ref = dp.Dose(a, 1)   # Se crea la distribución de referencia
+D_eval = dp.Dose(b, 1)  # Se crea la distribución a evaluar
+```
+
+La comparación gamma entre dos distribuciones de dosis se realiza mediante el método *gamma2D*. Como argumentos se requiere:
+* La distribución de dosis de referencia
+* El porcentaje para la diferencia en dosis de tolerancia
+* La distancia de tolerancia o criterio DTA en mm.
+
+```python
+#   Llamamos al método gamma2D, con criterio 3 %, 1 mm.
+gamma_distribution, pass_rate = D_eval.gamma2D(D_ref, dose_t = 3, dist_t = 1)
+print(pass_rate)
+```
+
+## Datos en formato CSV, usando un umbral de dosis
+
+Es posible cargar archivos de datos en fromato CSV (comma separate values) mediante la función *from_csv* del paquete Dosepy.
+Para descartar filas dentro del archivo, utilizar el caracter # al inicio de cada fila (inicio de un comentario).
+```python
+import Dosepy.dose as dp
+import matplotlib.pyplot as plt
+
+#   Cargamos los archivos "D_TPS.csv" y "D_FILM.csv", ambos con 1.0 milímetro de espacio entre un punto y otro.
+#   (Los archivos de ejemplo .csv se encuentran dentro del paquete Dosepy, en la carpeta src/Dosepy/data/)
+D_eval = dp.from_csv("D_TPS.csv", PixelSpacing = 1)
+D_ref = dp.from_csv("D_FILM.csv", PixelSpacing = 1)
+
+#   Llamamos al método gamma2D, con criterio 3 %, 2 mm, descartando puntos con dosis por debajo del 10 %.
+g, pass_rate = D_eval.gamma2D(D_ref, dose_t = 3, dist_t = 2, dose_tresh = 10)
+
+#   Imprimimos el resultado
+print(f'El índice de aprobación es: {pass_rate:.1f} %')
+plt.imshow(g, vmax = 1.4)
+plt.show()
+
+#El índice de aprobación es: 98.9 %
+
+```
+## Datos en formato DICOM y modo de dosis absoluto
+
+Importación de un archivo de dosis en formato DICOM
+
+*Consideraciones*
+
+* La distribución de dosis en el archivo DICOM debe contener solo dos dimensiones (2D).
+* El espacio entre dos puntos (pixeles) debe de ser igual en ambas dimensiones.
+* No se hace uso de las coordenadas dadas en el archivo DICOM. Ver primera consideración en el apartado Gamma index.
+
+```python
+import Dosepy.dose as dp
+
+#   Cargamos los archivos "RD_file.dcm" y "D_FILM_2mm.csv", ambos con 2 milímetro de espacio entre un punto y otro.
+D_eval = dp.from_dicom("RD_file.dcm")
+D_ref = dp.from_csv("D_FILM_2mm.csv", PixelSpacing = 2)
+
+#   Llamamos al método gamma2D, con criterio de 0.5 Gy para la diferencia en dosis y 3 mm para la diferencia en distancia.
+g, pass_rate = D_eval.gamma2D(D_ref, 0.5, 3, dose_t_Gy = True)
+
+#   Imprimimos el resultado
+print(pass_rate)
+
+```
+
+# Documentación
+```
+Dosepy.dose.Dose(data, resolution)
+  Clase para la representación de una distribución de dosis absorbida.
+  Regresa un objeto Dose que contiene la distribución de dosis y la resolución espacial.
+
+Parameters:
+           data : numpy.ndarray
+                Arreglo o matriz de datos. Cada valor numérico representa la dosis absorbida en un punto en el espacio.
+
+           resolution : float
+                Resolución espacial dada como la distancia física (en milímetros) entre dos puntos consecutivos.
+
+Dose methods
+
+Dose.gamma2D(
+  D_reference,
+  dose_t = 3,
+  dist_t = 3,
+  dose_tresh = 10,
+  dose_t_Gy = False,
+  local_norm = False,
+  mask_radius = 10,
+  max_as_percentile = True
+  )
+
+Cálculo del índice gamma contra una distribución de referencia.
+Se obtiene una matriz que representa los índices gamma en cada posición de la distribución de dosis, así como el índice de aprobación
+definido como el porcentaje de valores gamma que son menor o igual a 1.
+Consideraciones:
+Se asume el registro de las distribuciones de dosis, es decir, que la coordenada espacial de un punto en la distribución de referencia
+es igual a la coordenada del mismo punto en la distribución a evaluar.
+
+Parámetros
+----------
+D_reference : Objeto Dose
+    Distribución de dosis de referencia contra la cual se realizará la comparación.
+    El número de filas y columnas debe de ser igual a la distribución a evaluar (self.array).
+    Lo anterior implica que las dimesiones espaciales de las distribuciones deben de ser iguales.
+
+dose_t : float, default = 3
+    Tolerancia para la diferencia en dosis.
+    Este valor puede interpretarse de 3 formas diferentes según los parámetros dose_t_Gy,
+    local_norm y max_as_percentil, los cuales se describen más adelante.
+
+dist_t : float, default = 3
+    Tolerancia para la distancia, en milímetros (criterio DTA [1]).
+
+dose_tresh : float, default = 10
+    Umbral de dosis, en porcentaje (0 a 100) con respecto a la dosis máxima de la 
+    distribución de referencia (o al percentil 99 si max_as_percentile = TRUE). 
+    Todo punto en la distribución de dosis con un valor menor al umbral
+    de dosis, es excluido del análisis.
+    
+dose_t_Gy : bool, default: False
+    Si el argumento es True, entonces "dose_t" (la dosis de tolerancia) se interpreta como un valor fijo y absoluto en Gray [Gy].
+    Si el argumento es False (default), "dose_t" se interpreta como un porcentaje.
+
+local_norm : bool, default: False
+    Si el argumento es True (normalización local), el porcentaje de dosis de tolerancia "dose_t" se interpreta con respecto a la dosis local
+    en cada punto de la distribución de referencia.
+    Si el argumento es False (normalización global), el porcentaje de dosis de tolerancia "dose_t" se interpreta con respecto al máximo de la distribución a evaluar.
+    Notas:
+        1.- Los argumentos dose_t_Gy y local_norm NO deben ser seleccionados como True de forma simultánea.
+        2.- Si se desea utilizar directamente el máximo de la distirbución, utilizar el parámetro max_as_percentile = False (ver explicación mas adelante).
+
+mask_radius : float, default: 10
+    Distancia física en milímetros que se utiliza para acotar el cálculo con posiciones que estén dentro de una vecindad dada por mask_radius.
+
+    Para lo anterior, se genera un área de busqueda cuadrada o "máscara" aldrededor de cada punto o posición en la distribución de referencia.
+    El uso de esta máscara permite reducir el tiempo de cálculo debido al siguiente proceso:
+        Por cada punto en la distribución de referencia, el cálculo de la función Gamma se realiza solamente
+        con aquellos puntos o posiciones de la distribución a evaluar que se encuentren a una distancia relativa
+        menor o igual a mask_radius, es decir, con los puntos que están dentro de la vecindad dada por mask_radius.
+        La longitud de uno de los lados de la máscara cuadrada es de 2*mask_radius + 1.
+    Por otro lado, si se prefiere comparar con todos los puntos de la distribución a evaluar, es suficiente con ingresar
+    una distancia mayor a las dimensiones de la distribución de dosis (por ejemplo mask_radius = 1000).
+
+max_as_percentile : bool, default: True
+    -> Si el argumento es True, se utiliza el percentil 99 como una aproximación del valor máximo de la
+        distribución de dosis. Lo anterior permite excluir artefactos o errores en posiciones puntuales
+        (de utilidad por ejemplo cuando se utiliza película radiocrómica o etiquetas puntuales en la distribución).
+    -> Si el argumento es False, se utiliza directamente el valor máximo de la distribución a evaluar.
+
+Retorno
+----------
+ndarray :
+    Array, o matriz bidimensional con la distribución de índices gamma.
+
+float :
+    Índice de aprobación. Se calcula como el porcentaje de valores gamma <= 1, sin incluir las posiciones
+    en donde la dosis es menor al umbral de dosis.
+
+Consideraciones
+----------
+      Es posible utilizar el percentil 99.1 de la distribución de dosis como una aproximación del valor máximo.
+      Esto permite evitar la posible inclusión de artefactos o errores en posiciones puntuales de la distribución
+      (de utilidad por ejemplo cuando se utiliza película radiocrómica o etiquetas puntuales en la distribución).
+
+      Se asume que ambas distribuciones a evaluar representan exactamente las mismas dimensiones físicas, y las posiciones
+      espaciales para cada punto conciden entre ellas, es decir, las imagenes de cada distribución están registradas.
+
+      No se realiza interpolación entre puntos.
+
+
+
+```
+
+Funciones
+```
+
+Dosepy.dose.from_csv(file_name, PixelSpacing)
+
+    Importación de un archivo de dosis en formato CSV (Comma separated values).
+    Dentro del archivo .csv, utilizar el caracter # al inicio de una fila para
+    que sea descartada (inicio de un comentario).
+
+    Parameters
+    -----------
+    file_name : str
+        Nombre del archivo en formato string
+
+    PixelSpacing : float
+        Distancia entre dos puntos consecutivos, en milímetros
+
+    Return
+    --------
+    Dosepy.dose.Dose
+        Objeto Dose del paquete Dosepy que representa a la distribución de dosis.
+
+
+
+Dosepy.dose.from_dicom(file_name)
+
+    Importación de un archivo de dosis en formato DICOM
+
+    Parameters
+    -----------
+    file_name : str
+        Nombre del archivo en formato string
+
+    Return
+    --------
+    Dosepy.dose.Dose
+        Objeto Dose del paquete Dosepy que representa a la distribución de dosis
+
+    Consideraciones
+    ----------------
+        La distribución de dosis en el archivo DICOM debe contener solo dos dimensiones.
+        La resolución espacial debe de ser igual en ambas dimensiones.
+        No se utilizan las coordenadas dadas en el archivo DICOM. Ver segunda consideración en la nota del método gamma2D de la clase Dose.
+
+
+
+Dosepy.tools.resol.equalize(array, resol_array, resol_ref)
+    """
+    Función que permite reducir el número de filas y columnas de una matriz (array) para igualar su resolución espacial (mm/punto) con respecto a una resolución de referencia.
+    Para lo anterior, se calcula un promedio de varios puntos y se asigna a un nuevo punto con una mayor dimensión espacial.
+
+    Parameters:
+    -----------
+    array: ndarray
+        Matriz a la que se le requiere reducir el tamaño.
+
+    resol_array: float
+        Resolución espacial de la matriz, en milímetros por punto.
+
+    resol_ref: float
+        Resolución espacial de referencia, en milímetros por punto.
+
+    Return:
+  	-------
+    array: ndarray
+  			Matriz reducida en su número de filas y columnas.
+
+    Ejemplo:
+    --------
+
+    Sean A y B dos matrices de tamaño (2362 x 2362) y (256 x 256), con
+    resolución espacial de 0.0847 mm/punto y 0.7812 mm/punto, respectivamente.
+
+    La dimensión espacial de la matriz A es de 200.06 mm
+    (2362 puntos * 0.0847 mm/punto = 200.06 mm)
+    La dimensión espacial de la matriz B es de 199.99 mm.
+    (256 puntos * 0.7812 mm/punto = 199.99 mm)
+
+    Para reducir el tamaño de la matriz A e igualarla al tamaño de la
+    matriz B, se utiliza la función equalize:
+
+        import Dosepy.tools.resol as resol
+        import numpy as np
+
+        A = np.zeros( (2362, 2362) )
+
+        C = resol.equalize(A, 0.0847, 0.7812)
+        C.shape
+        # (256, 256)
+
+
+    """
+```
+
+**Presentación en eventos científicos**
+
+* (2021) 7mo Congreso de la Federación Mexicana de Organizaiones de Física Médica, "Desarrollo y validación de un software de código abierto para la comparación de distribuciones de dosis usadas en radioterapia" [(Video disponible)](https://youtu.be/HM4qkYGzNFc)
+
+# Advertencia
+El correcto funcionamiento del paquete se está evaluado y actualizado constantemente. Sin embargo, no se tiene garantía de que el código del paquete esté libre de errores o bugs. El usuario es el único responsable por utilizar *Dosepy*.
+
+# Licencia
+
+PROPRIETARY LICENSE
+
+Derechos Reservados (c) Luis Alfonso Olivares Jimenez 2021
+03-2021-093012460400-01
+
+CONDICIONES
+
+Toda persona tiene acceso al código solamente con fines académicos o de enseñanza. Cualquier otro uso del código DOSEPY
+requiere de una licencia para su uso particular, conocida como "Acuerdo de licencia de usuario final" (EULA, por sus siglas en inglés).
+
+El código o software derivado, tales como arreglos, compendios, ampliaciones, traducciones, adaptaciones,
+paráfrasis, compilaciones, colecciones y transformaciones del software DOSEPY, podrán ser explotadas
+cuando hayan sido autorizadas por el titular del derecho patrimonial sobre la obra DOSEPY,
+previo consentimiento del titular del derecho moral, en los casos previstos en la Fracción III
+del Artículo 21 de la Ley Federal del Derecho de Autor.
+
+GARANTÍA
+
+El software Dosepy se ofrece sin ninguna garantía de cualquier tipo. Su uso es responsabilidad del usuario.
+
+04-2023 Versión 0.4.0<br/>
+* On the GUI, dose objects are created after loading. 
+* When a csv file is open, a new window shows to ask for resolution.
+* Quality control tests for new versions or post installation acceptance.
+* TODO Se agrega el paquete [relative_dose_1d](https://github.com/LuisOlivaresJ/relative_dose_1d) para calcular la diferencia e índice gamma 1-dimensional de los perfiles. 
+* TODO Al mostrar la distribución de dosis y los perfiles, las etiquetas (labels) de la gráfica muestran la dimensión espacial en milímetros y no en puntos.