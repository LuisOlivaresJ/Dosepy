--- conflicted
+++ resolved
@@ -15,13 +15,10 @@
 from matplotlib.figure import Figure
 import numpy as np
 from Dosepy.GUILayouts.Bloque_Imagenes import Qt_Figure_Imagen
-<<<<<<< HEAD
+
 #from GUILayouts.Bloque_Imagenes import Qt_Figure_Imagen
 from importlib import resources
-=======
-# from GUILayouts.Bloque_Imagenes import Qt_Figure_Imagen
-import pkg_resources
->>>>>>> 12b73cd5
+
 import Dosepy.dose as dp
 
 
