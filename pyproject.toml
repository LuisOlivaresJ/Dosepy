[build-system]
requires = [
    "setuptools>=61.0",
    "wheel"
]
build-backend = "setuptools.build_meta"

[project]
name = "Dosepy"
<<<<<<< HEAD
version = "0.3.9"
=======
version = "0.4.0"
>>>>>>> b7d1b853
authors = [
  { name="Luis Alfonso Olivares Jimenez", email="alfonso.cucei.udg@gmail.com" },
]
description = "Gamma analysis and film dosimetry for dose distributions in radiotherapy"
readme = "README.md"
requires-python = ">=3.7"
license = {file = "LICENCE"}
classifiers = [
    "Programming Language :: Python :: 3",
    "Operating System :: OS Independent",
    "Intended Audience :: Science/Research",
    "Intended Audience :: Education",
    "Intended Audience :: Healthcare Industry",
    "Topic :: Scientific/Engineering :: Medical Science Apps.",
    "Topic :: Scientific/Engineering :: Physics",
    "Natural Language :: Spanish",
]
keywords = ["Radiotherapy", "Dose distribution", "gamma index", "python"]
dependencies = [
  "numpy >= 1.23.4",
  "pydicom >= 2.3.0",
  "matplotlib >= 3.6.1",
  "tifffile >= 2022.10.10",
  "scipy >= 1.9.3",
  "PyQt6 >= 6.5.1",
  "relative_dose_1d >= 0.1.4"
]
[project.urls]
homepage = "https://dosepy.readthedocs.io/en/latest/intro.html"
repository = "https://pypi.org/project/Dosepy/"
Bug-Tracker = "https://github.com/LuisOlivaresJ/Dosepy"

[tool.setuptools.packages.find]
where = ["src"]

[tool.setuptools.package-data]
dp_dep = ["*.csv", "*.png"]
<|MERGE_RESOLUTION|>--- conflicted
+++ resolved
@@ -1,51 +1,47 @@
-[build-system]
-requires = [
-    "setuptools>=61.0",
-    "wheel"
-]
-build-backend = "setuptools.build_meta"
-
-[project]
-name = "Dosepy"
-<<<<<<< HEAD
-version = "0.3.9"
-=======
-version = "0.4.0"
->>>>>>> b7d1b853
-authors = [
-  { name="Luis Alfonso Olivares Jimenez", email="alfonso.cucei.udg@gmail.com" },
-]
-description = "Gamma analysis and film dosimetry for dose distributions in radiotherapy"
-readme = "README.md"
-requires-python = ">=3.7"
-license = {file = "LICENCE"}
-classifiers = [
-    "Programming Language :: Python :: 3",
-    "Operating System :: OS Independent",
-    "Intended Audience :: Science/Research",
-    "Intended Audience :: Education",
-    "Intended Audience :: Healthcare Industry",
-    "Topic :: Scientific/Engineering :: Medical Science Apps.",
-    "Topic :: Scientific/Engineering :: Physics",
-    "Natural Language :: Spanish",
-]
-keywords = ["Radiotherapy", "Dose distribution", "gamma index", "python"]
-dependencies = [
-  "numpy >= 1.23.4",
-  "pydicom >= 2.3.0",
-  "matplotlib >= 3.6.1",
-  "tifffile >= 2022.10.10",
-  "scipy >= 1.9.3",
-  "PyQt6 >= 6.5.1",
-  "relative_dose_1d >= 0.1.4"
-]
-[project.urls]
-homepage = "https://dosepy.readthedocs.io/en/latest/intro.html"
-repository = "https://pypi.org/project/Dosepy/"
-Bug-Tracker = "https://github.com/LuisOlivaresJ/Dosepy"
-
-[tool.setuptools.packages.find]
-where = ["src"]
-
-[tool.setuptools.package-data]
-dp_dep = ["*.csv", "*.png"]
+[build-system]
+requires = [
+    "setuptools>=61.0",
+    "wheel"
+]
+build-backend = "setuptools.build_meta"
+
+[project]
+name = "Dosepy"
+version = "0.4.0"
+authors = [
+  { name="Luis Alfonso Olivares Jimenez", email="alfonso.cucei.udg@gmail.com" },
+]
+description = "Gamma analysis and film dosimetry for dose distributions in radiotherapy"
+readme = "README.md"
+requires-python = ">=3.7"
+license = {file = "LICENCE"}
+classifiers = [
+    "Programming Language :: Python :: 3",
+    "Operating System :: OS Independent",
+    "Intended Audience :: Science/Research",
+    "Intended Audience :: Education",
+    "Intended Audience :: Healthcare Industry",
+    "Topic :: Scientific/Engineering :: Medical Science Apps.",
+    "Topic :: Scientific/Engineering :: Physics",
+    "Natural Language :: Spanish",
+]
+keywords = ["Radiotherapy", "Dose distribution", "gamma index", "python"]
+dependencies = [
+  "numpy >= 1.23.4",
+  "pydicom >= 2.3.0",
+  "matplotlib >= 3.6.1",
+  "tifffile >= 2022.10.10",
+  "scipy >= 1.9.3",
+  "PyQt6 >= 6.5.1",
+  "relative_dose_1d >= 0.1.4"
+]
+[project.urls]
+homepage = "https://dosepy.readthedocs.io/en/latest/intro.html"
+repository = "https://pypi.org/project/Dosepy/"
+Bug-Tracker = "https://github.com/LuisOlivaresJ/Dosepy"
+
+[tool.setuptools.packages.find]
+where = ["src"]
+
+[tool.setuptools.package-data]
+dp_dep = ["*.csv", "*.png"]